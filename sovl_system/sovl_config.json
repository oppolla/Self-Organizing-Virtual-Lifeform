{
  "core_config": {
    "base_model_name": "SmolLM2-360M",
    "base_model_path": null,
    "scaffold_model_name": "SmolLM2-135M",
    "scaffold_model_path": null,
    "cross_attn_layers": [4, 6],
    "use_dynamic_layers": false,
    "layer_selection_mode": "balanced",
    "custom_layers": null,
    "valid_split_ratio": 0.2,
    "random_seed": 42,
    "quantization": "fp16",
    "hidden_size": 768,
    "num_heads": 12,
    "gradient_checkpointing": true,
    "initializer_range": 0.02,
    "migration_mode": true,
    "device": "cuda"
  },
  "model": {
    "model_path": "/path/to/SmolLM2-360M/model",  // TODO: Verify exposure in model (from sovl_main.py)
    "model_type": "causal_lm",  // TODO: Verify exposure in model (from sovl_main.py)
    "quantization_mode": "fp16"  // TODO: Verify exposure in model (from sovl_main.py)
  },
  "controls_config": {
    "enable_scaffold": true,
    "scaffold_weight_cap": 0.5,
    "scaffold_unk_id": 0,
    "enable_cross_attention": true,
    "enable_dynamic_cross_attention": false,
    "injection_strategy": "sequential",
<<<<<<< HEAD
    "temp_eager_threshold": 0.8,
    "temp_sluggish_threshold": 0.6,
    "temp_mood_influence": 0.0,
    "temp_curiosity_boost": 0.5,
    "temp_restless_drop": 0.1,
    "temp_melancholy_noise": 0.02,
    "conf_feedback_strength": 0.5,
    "temp_smoothing_factor": 0.0,
    "temperament_decay_rate": 0.95,
    "temperament_history_maxlen": 5,
    "confidence_history_maxlen": 5
=======
    "blend_strength": 0.5,  // TODO: Verify exposure in controls_config (from sovl_scaffold.py)
    "attention_weight": 0.5,  // TODO: Verify exposure in controls_config (from sovl_scaffold.py)
    "temp_eager_threshold": 0.7,  // TODO: Verify exposure in controls_config (from sovl_temperament.py)
    "temp_sluggish_threshold": 0.3,  // TODO: Verify exposure in controls_config (from sovl_temperament.py)
    "temp_mood_influence": 0.3,  // TODO: Verify exposure in controls_config (from sovl_temperament.py)
    "temp_curiosity_boost": 0.2,  // TODO: Verify exposure in controls_config (from sovl_temperament.py)
    "temp_restless_drop": 0.2,  // TODO: Verify exposure in controls_config (from sovl_temperament.py)
    "temp_melancholy_noise": 0.02,  // TODO: Verify exposure in controls_config (from sovl_temperament.py)
    "conf_feedback_strength": 0.5,  // TODO: Verify exposure in controls_config (from sovl_temperament.py)
    "temp_smoothing_factor": 0.5,  // TODO: Verify exposure in controls_config (from sovl_temperament.py)
    "temperament_decay_rate": 0.9,  // TODO: Verify exposure in controls_config (from sovl_temperament.py)
    "temperament_history_maxlen": 5,  // TODO: Verify exposure in controls_config (from sovl_temperament.py)
    "confidence_history_maxlen": 5,  // TODO: Verify exposure in controls_config (from sovl_temperament.py)
    "lifecycle_params": {  // TODO: Verify exposure in controls_config (from sovl_temperament.py)
      "gestation": {
        "bias": 0.1,
        "decay": 1.0
      },
      "active": {
        "bias": 0.0,
        "decay": 0.9
      },
      "sleep": {
        "bias": -0.1,
        "decay": 0.8
      }
    }
>>>>>>> 15dea490
  },
  "training_config": {
    "model_name": "SmolLM2-360M",  // TODO: Verify exposure in training_config (from sovl_trainer.py)
    "learning_rate": 1.5e-5,
    "train_epochs": 1,
    "batch_size": 2,
    "max_seq_length": 512,
    "sigmoid_scale": 0.5,
    "sigmoid_shift": 3.0,
    "lifecycle_capacity_factor": 0.01,
    "lifecycle_curve": "sigmoid_linear",
    "grad_accum_steps": 4,
    "exposure_gain_eager": 2,
    "exposure_gain_default": 2,
    "max_patience": 2,
    "dry_run": false,
    "dry_run_params": {
      "max_samples": 4,
      "max_length": 128,
      "validate_architecture": true,
      "skip_training": true
    },
    "weight_decay": 0.01,
    "max_grad_norm": 1.0,
    "use_amp": true,
    "checkpoint_interval": 1000,
    "scheduler_type": "linear",
    "cosine_min_lr": 1e-6,
    "warmup_ratio": 0.1,
    "warmup_steps": 300,
    "total_steps": 5000,
    "validate_every_n_steps": 100,
    "checkpoint_path": "checkpoints/sovl_trainer",
    "dropout_rate": 0.1,
    "max_epochs": 1,
    "metrics_to_track": ["loss", "accuracy", "confidence"],
    "enable_gestation": true,
    "enable_sleep_training": true,
    "enable_lifecycle_weighting": true,
    "sleep_conf_threshold": 0.7,
    "sleep_log_min": 10,
    "dream_memory_weight": 0.03,
    "enable_dreaming": true,
    "repetition_n": 3,
    "dream_noise_scale": 0.01,
    "dream_prompt_weight": 0.5,
    "dream_novelty_boost": 0.03,
    "dream_memory_decay": 0.95,
    "dream_prune_threshold": 0.1,
    "enable_prompt_driven_dreams": true,
    "dream_swing_var": 0.1,
    "dream_lifecycle_delta": 0.1,
    "dream_temperament_on": false,
    "confidence_history_maxlen": 5,
    "temperament_history_maxlen": 5,
    "memory_threshold": 0.85,
    "memory_decay_rate": 0.95,
    "use_scaffold_memory": true,
    "use_token_map_memory": true,
    "scaffold_weight": 0.3,
    "max_dream_memory_mb": 128,
    "dream_memory_maxlen": 3
  },
  "scaffold_config": {
    "model_path": "/path/to/SmolLM2-135M/model",  // TODO: Verify exposure in scaffold_config (from sovl_scaffold.py)
    "model_type": "gpt2",  // TODO: Verify exposure in scaffold_config (from sovl_scaffold.py)
    "tokenizer_path": "/path/to/SmolLM2-135M/tokenizer",  // TODO: Verify exposure in scaffold_config (from sovl_scaffold.py)
    "quantization_mode": "int8"  // TODO: Verify exposure in scaffold_config (from sovl_scaffold.py)
  },
  "dynamic_weighting": {
    "min_weight": 0.0,
    "max_weight": 1.0,
    "weight_decay": 0.01,
    "momentum": 0.9,
    "history_size": 5,
    "enable_dynamic_scaling": true,
    "weight_curves": ["linear", "sigmoid_linear"]
  },
  "preprocessing": {
    "remove_special_chars": true,
    "lowercase": true,
    "remove_extra_spaces": true,
    "max_length": 512
  },
  "augmentation": {
    "synonym_replacement_prob": 0.3,
    "word_dropout_prob": 0.1,
    "max_augmentations": 3
  },
  "hardware": {
    "enable_cuda": true,
    "memory_query_interval": 0.1,
    "mock_memory_total_mb": 4096.0,
    "max_scaffold_memory_mb": 128  // TODO: Verify exposure in hardware (from sovl_scaffold.py)
  },
  "lora_config": {
    "lora_rank": 8,
    "lora_alpha": 16,
    "lora_dropout": 0.1,
    "lora_target_modules": ["c_attn", "c_proj", "c_fc"]
  },
  "curiosity_config": {
    "enable_curiosity": true,
    "attention_weight": 0.3,
    "queue_maxlen": 50,
    "novelty_history_maxlen": 20,
    "decay_rate": 0.95,
    "question_timeout": 1800.0,
    "novelty_threshold_spontaneous": 0.8,
    "novelty_threshold_response": 0.8,
    "pressure_threshold": 0.55,
    "pressure_drop": 0.3,
    "silence_threshold": 20.0,
    "question_cooldown": 60.0,
    "weight_ignorance": 0.7,
    "weight_novelty": 0.3,
    "max_new_tokens": 8,
    "base_temperature": 0.9,
    "temperament_influence": 0.3,
    "top_k": 30,
    "max_memory_mb": 512.0,
    "pressure_change_cooldown": 1.0,  // TODO: Verify exposure in curiosity_config (from sovl_curiosity.py)
    "min_pressure": 0.1,  // TODO: Verify exposure in curiosity_config (from sovl_curiosity.py)
    "max_pressure": 0.9,  // TODO: Verify exposure in curiosity_config (from sovl_curiosity.py)
    "pressure_decay_rate": 0.95,  // TODO: Verify exposure in curiosity_config (from sovl_curiosity.py)
    "metrics_maxlen": 1000,  // TODO: Verify exposure in curiosity_config (from sovl_curiosity.py)
    "lifecycle_params": {  // TODO: Verify exposure in curiosity_config (from sovl_curiosity.py)
      "gestation": {
        "pressure_reduction": 0.5,
        "novelty_boost": 0.1
      },
      "active": {
        "pressure_reduction": 0.3,
        "novelty_boost": 0.35
      },
      "sleep": {
        "pressure_reduction": 0.1,
        "novelty_boost": 0.2
      }
    }
  },
  "cross_attn_config": {
    "memory_weight": 0.2
  },
  "logging_config": {
    "log_dir": "logs",
    "log_file": "sovl_logs.jsonl",
    "log_level": "INFO",
    "max_log_size_mb": 10,
    "backup_count": 5
  },
  "error_config": {
    "error_cooldown": 1.0,
    "warning_threshold": 5.0,
    "error_threshold": 7.0,
    "critical_threshold": 10.0
  },
  "generation_config": {
    "temperature": 0.7,
    "top_p": 0.9
  },
  "data_config": {
    "batch_size": 2,
    "max_retries": 3
  },
  "data_provider": {
    "provider_type": "default",  // TODO: Verify exposure in data_provider (from sovl_main.py)
    "data_path": "/path/to/training/data"  // TODO: Verify exposure in data_provider (from sovl_main.py)
  },
  "memory_config": {
    "max_memory_mb": 512,
    "garbage_collection_threshold": 0.7
  },
  "state_config": {
    "max_history": 100,
    "state_file": "sovl_state.json"
  },
  "temperament_config": {
    "mood_influence": 0.3,
    "history_maxlen": 5
  },
  "confidence_config": {
    "history_maxlen": 5,
    "weight": 0.5
  },
  "dream_memory_config": {
    "max_memories": 100,
    "base_weight": 0.1,
    "max_weight": 1.5
  }
}<|MERGE_RESOLUTION|>--- conflicted
+++ resolved
@@ -19,9 +19,9 @@
     "device": "cuda"
   },
   "model": {
-    "model_path": "/path/to/SmolLM2-360M/model",  // TODO: Verify exposure in model (from sovl_main.py)
-    "model_type": "causal_lm",  // TODO: Verify exposure in model (from sovl_main.py)
-    "quantization_mode": "fp16"  // TODO: Verify exposure in model (from sovl_main.py)
+    "model_path": "/path/to/SmolLM2-360M/model",  
+    "model_type": "causal_lm",  
+    "quantization_mode": "fp16"  
   },
   "controls_config": {
     "enable_scaffold": true,
@@ -30,7 +30,6 @@
     "enable_cross_attention": true,
     "enable_dynamic_cross_attention": false,
     "injection_strategy": "sequential",
-<<<<<<< HEAD
     "temp_eager_threshold": 0.8,
     "temp_sluggish_threshold": 0.6,
     "temp_mood_influence": 0.0,
@@ -42,21 +41,20 @@
     "temperament_decay_rate": 0.95,
     "temperament_history_maxlen": 5,
     "confidence_history_maxlen": 5
-=======
-    "blend_strength": 0.5,  // TODO: Verify exposure in controls_config (from sovl_scaffold.py)
-    "attention_weight": 0.5,  // TODO: Verify exposure in controls_config (from sovl_scaffold.py)
-    "temp_eager_threshold": 0.7,  // TODO: Verify exposure in controls_config (from sovl_temperament.py)
-    "temp_sluggish_threshold": 0.3,  // TODO: Verify exposure in controls_config (from sovl_temperament.py)
-    "temp_mood_influence": 0.3,  // TODO: Verify exposure in controls_config (from sovl_temperament.py)
-    "temp_curiosity_boost": 0.2,  // TODO: Verify exposure in controls_config (from sovl_temperament.py)
-    "temp_restless_drop": 0.2,  // TODO: Verify exposure in controls_config (from sovl_temperament.py)
-    "temp_melancholy_noise": 0.02,  // TODO: Verify exposure in controls_config (from sovl_temperament.py)
-    "conf_feedback_strength": 0.5,  // TODO: Verify exposure in controls_config (from sovl_temperament.py)
-    "temp_smoothing_factor": 0.5,  // TODO: Verify exposure in controls_config (from sovl_temperament.py)
-    "temperament_decay_rate": 0.9,  // TODO: Verify exposure in controls_config (from sovl_temperament.py)
-    "temperament_history_maxlen": 5,  // TODO: Verify exposure in controls_config (from sovl_temperament.py)
-    "confidence_history_maxlen": 5,  // TODO: Verify exposure in controls_config (from sovl_temperament.py)
-    "lifecycle_params": {  // TODO: Verify exposure in controls_config (from sovl_temperament.py)
+    "blend_strength": 0.5,  
+    "attention_weight": 0.5, 
+    "temp_eager_threshold": 0.7,  
+    "temp_sluggish_threshold": 0.3,  
+    "temp_mood_influence": 0.3,  
+    "temp_curiosity_boost": 0.2,  
+    "temp_restless_drop": 0.2,  
+    "temp_melancholy_noise": 0.02,  
+    "conf_feedback_strength": 0.5,  
+    "temp_smoothing_factor": 0.5, 
+    "temperament_decay_rate": 0.9,  
+    "temperament_history_maxlen": 5,  
+    "confidence_history_maxlen": 5, 
+    "lifecycle_params": {  
       "gestation": {
         "bias": 0.1,
         "decay": 1.0
@@ -70,10 +68,9 @@
         "decay": 0.8
       }
     }
->>>>>>> 15dea490
   },
   "training_config": {
-    "model_name": "SmolLM2-360M",  // TODO: Verify exposure in training_config (from sovl_trainer.py)
+    "model_name": "SmolLM2-360M", 
     "learning_rate": 1.5e-5,
     "train_epochs": 1,
     "batch_size": 2,
